--- conflicted
+++ resolved
@@ -2,7 +2,6 @@
 import numpy as np
 import argparse
 
-<<<<<<< HEAD
 # Set up argument parser
 parser = argparse.ArgumentParser(description="Analyze book prices from a CSV file.")
 parser.add_argument('--dataset_path', type=str, default='book_prices.csv',
@@ -10,12 +9,12 @@
 
 args = parser.parse_args()
 dataset_path = args.dataset_path
-=======
+
 def analyze_book_prices(csv_file):
     try:
         # Load the dataset
         df = pd.read_csv(csv_file)
->>>>>>> ba0140fa
+
 
         # Print the first 5 rows of the DataFrame
         print("First 5 rows of the dataset:")
@@ -27,7 +26,6 @@
 
         print("\nSuccessfully loaded dataset. You can now start exploring and cleaning the data!")
 
-<<<<<<< HEAD
     # Identify empty rows (all values are NaN)
     empty_rows = df.isnull().all(axis=1)
     num_empty_rows = empty_rows.sum()
@@ -51,13 +49,13 @@
         print(duplicates_isbn.sort_values(by='codigo_isbn'))
 
     print("\nSuccessfully loaded dataset. You can now start exploring and cleaning the data!")
-=======
+
     except FileNotFoundError:
         print(f"Error: The file '{csv_file}' was not found.")
         print("Please make sure the dataset file exists in the specified path.")
     except Exception as e:
         print(f"An error occurred: {e}")
->>>>>>> ba0140fa
+
 
 def main():
     parser = argparse.ArgumentParser(description='Analyze book price data from a CSV file.')
